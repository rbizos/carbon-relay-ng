package cfg

import (
	"time"

	"github.com/graphite-ng/carbon-relay-ng/input"
)

type Config struct {
	InputsRaw []map[string]interface{} `toml:"inputs, omitempty"`
	Inputs    []input.Input            `toml:"-"`

	Admin_addr          string
	Http_addr           string
	Spool_dir           string
	Max_procs           int
	First_only          bool
	Init                Init
	Instance            string
	Log_level           string
	Bad_metrics_max_age string
	Pid_file            string
	BlackList           []string
	Aggregation         []Aggregation
	Route               []Route
	Rewriter            []Rewriter

	// Should we crash if no input can be initialized ?
	NoInputError bool

	// Should we crash if no routes can be initialized ?
	NoRouteError bool
}

func NewConfig() Config {
	return Config{}
}

type Duration struct {
	time.Duration
}

func (d *Duration) UnmarshalText(text []byte) error {
	var err error
	d.Duration, err = time.ParseDuration(string(text))
	return err
}

type Aggregation struct {
	Function string
	Regex    string
	Prefix   string
	Substr   string
	Format   string
	Cache    bool
	Interval int
	Wait     int
	DropRaw  bool
}

type Route struct {
	Key          string   `toml:"key,omitempty"`
	Type         string   `toml:"type,omitempty"`
	Prefix       string   `toml:"prefix,omitempty"`
	Substr       string   `toml:"substr,omitempty"`
	Regex        string   `toml:"regex,omitempty"`
	Destinations []string `toml:"destinations,omitempty"`

	// grafanaNet & kafkaMdm & Google PubSub
	SchemasFile  string `toml:"schemas_file,omitempty"`
	OrgId        int    `toml:"org_id,omitempty"`
	BufSize      int    `toml:"buf_size,omitempty"`
	FlushMaxNum  int    `toml:"flush_max_num,omitempty"`  // also used by CloudWatch
	FlushMaxWait int    `toml:"flush_max_wait,omitempty"` // also used by CloudWatch
	Timeout      int    `toml:"timeout,omitempty"`
	Blocking     bool   `toml:"blocking,omitempty"`

	// grafanaNet
	Addr        string `toml:"addr,omitempty"`
	ApiKey      string `toml:"api_key,omitempty"`
	Spool       bool   `toml:"spool,omitempty"`
	SslVerify   *bool  `toml:"ssl_verify,omitempty"`
	Concurrency int    `toml:"concurrency,omitempty"`

	Kafka *KafkaRouteConfig

	BgMetadata *BgMetadataRouteConfig `toml:"bg_metadata,omitempty"`

	// Google PubSub
	Project      string `toml:"project,omitempty"`
	Format       string `toml:"format,omitempty"`
	FlushMaxSize int    `toml:"flush_max_size,omitempty"`

	// CloudWatch
	Profile           string     `toml:"profile,omitempty"` // For local development
	Region            string     `toml:"region,omitempty"`
	Namespace         string     `toml:"namespace,omitempty"`  // For now fixed in config
	Dimensions        [][]string `toml:"dimensions,omitempty"` // For now fixed in config
	StorageResolution int64      `toml:"storage_resolution,omitempty"`

	// ConsistentHashing
	RoutingMutations map[string]string `toml:"routing_mutations,omitempty"`
	CacheSize        int               `toml:"cache_size,omitempty"` // In bytes
	// Note than the cache will be disabled if <= 0
	// Then it will minimize at 512KB. To optimize the cache, you need to set it to at least (n * 1024) with n being the max len of your key size
}

type KafkaRouteConfig struct {
	Tags         bool          `toml:"tags_enable,omitempty"`
	Brokers      []string      `toml:"brokers,omitempty"`
	Topic        string        `toml:"topic,omitempty"` // also used by Google PubSub
	Codec        string        `toml:"codec,omitempty"` // also used by Google PubSub
	PartitionBy  string        `toml:"partition_by,omitempty"`
	BatchSize    int           `toml:"batch_size,omitempty"`
	BatchBytes   int           `toml:"batch_bytes,omitempty"`
	BatchTimeout time.Duration `toml:"batch_timeout,omitempty"`
	RequiredAcks int           `toml:"required_acks,omitempty"`
	Synchronous  bool          `toml:"synchronous_acks,omitempty"`
	// FireAndForget bool          `toml:"fire_and_forget,omitempty"` <- This will be the default for now as we don't need any consistency
	HashBalance   bool `toml:"hashing_balancing,omitempty"`
	QueueCapacity int  `toml:"queue_capacity,omitempty"`
}

type BgMetadataRouteConfig struct {
	// TODO Add option to configure all bloom filter parameters
	// TODO Add additional configuration to for cassandra
<<<<<<< HEAD
	ShardingFactor           int                 `toml:"sharding_factor,omitempty"` // number of shards handling metrics
	FilterSize               uint                `toml:"filter_size,omitempty"`     // max total number of metrics
	FaultTolerance           float64             `toml:"fault_tolerance,omitempty"` // value 0.0 - 1.0
	ClearInterval            string              `toml:"clear_interval,omitempty"`  // frequency of filter clearing
	ClearWait                string              `toml:"clear_wait,omitempty"`      // wait time between each filter clear. defaults to clear_wait/sharding_factor
	Cache                    string              `toml:"cache,omitempty"`           // location of filter storage on disk; feature not enabled if path not provided
	StorageAggregationConfig string              `toml:"storage_aggregations,omitempty"`
	StorageSchemasConfig     string              `toml:"storage_schemas,omitempty"`
	Storage                  string              `toml:"storage,omitempty"`
	ESConfig                 *BgMetadataESConfig `toml:"elasticsearch,omitempty"`
}

type BgMetadataESConfig struct {
	StorageServer string `toml:"storage_server,omitempty"`
	BulkSize      uint   `toml:"bulk_size,omitempty,default=1"`
	Username      string `toml:"username,omitempty"`
	Password      string `toml:"password,omitempty"`
	MaxRetry      uint   `toml:"max_retry,omitempty"`
=======
	ShardingFactor           int     `toml:"sharding_factor,omitempty"` // number of shards handling metrics
	FilterSize               uint    `toml:"filter_size,omitempty"`     // max total number of metrics
	FaultTolerance           float64 `toml:"fault_tolerance,omitempty"` // value 0.0 - 1.0
	ClearInterval            string  `toml:"clear_interval,omitempty"`  // frequency of filter clearing
	ClearWait                string  `toml:"clear_wait,omitempty"`      // wait time between each filter clear. defaults to clear_wait/sharding_factor
	Cache                    string  `toml:"cache,omitempty"`           // location of filter storage on disk; feature not enabled if path not provided
	StorageAggregationConfig string  `toml:"storage_aggregations,omitempty"`
	StorageSchemasConfig     string  `toml:"storage_schemas,omitempty"`
>>>>>>> f091fc0b
}

type Rewriter struct {
	Old string
	New string
	Not string
	Max int
}

type Init struct {
	Cmds []string
}<|MERGE_RESOLUTION|>--- conflicted
+++ resolved
@@ -124,7 +124,6 @@
 type BgMetadataRouteConfig struct {
 	// TODO Add option to configure all bloom filter parameters
 	// TODO Add additional configuration to for cassandra
-<<<<<<< HEAD
 	ShardingFactor           int                 `toml:"sharding_factor,omitempty"` // number of shards handling metrics
 	FilterSize               uint                `toml:"filter_size,omitempty"`     // max total number of metrics
 	FaultTolerance           float64             `toml:"fault_tolerance,omitempty"` // value 0.0 - 1.0
@@ -143,16 +142,7 @@
 	Username      string `toml:"username,omitempty"`
 	Password      string `toml:"password,omitempty"`
 	MaxRetry      uint   `toml:"max_retry,omitempty"`
-=======
-	ShardingFactor           int     `toml:"sharding_factor,omitempty"` // number of shards handling metrics
-	FilterSize               uint    `toml:"filter_size,omitempty"`     // max total number of metrics
-	FaultTolerance           float64 `toml:"fault_tolerance,omitempty"` // value 0.0 - 1.0
-	ClearInterval            string  `toml:"clear_interval,omitempty"`  // frequency of filter clearing
-	ClearWait                string  `toml:"clear_wait,omitempty"`      // wait time between each filter clear. defaults to clear_wait/sharding_factor
-	Cache                    string  `toml:"cache,omitempty"`           // location of filter storage on disk; feature not enabled if path not provided
-	StorageAggregationConfig string  `toml:"storage_aggregations,omitempty"`
-	StorageSchemasConfig     string  `toml:"storage_schemas,omitempty"`
->>>>>>> f091fc0b
+
 }
 
 type Rewriter struct {
