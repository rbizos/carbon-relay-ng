--- conflicted
+++ resolved
@@ -813,20 +813,8 @@
 			if err != nil {
 				return fmt.Errorf("error adding route '%s': %s", routeConfig.Key, err)
 			}
-<<<<<<< HEAD
 			route, err := route.NewBgMetadataRoute(routeConfig.Key, routeConfig.Prefix, routeConfig.Substr, routeConfig.Regex, bgMetadataCfg.StorageAggregationConfig, bgMetadataCfg.StorageSchemasConfig, bloomFilterConfig, bgMetadataCfg.Storage, additionnalCfg)
-=======
-
-			route, err := route.NewBgMetadataRoute(
-				routeConfig.Key,
-				routeConfig.Prefix,
-				routeConfig.Substr,
-				routeConfig.Regex,
-				bgMetadataCfg.StorageAggregationConfig,
-				bgMetadataCfg.StorageSchemasConfig,
-				bloomFilterConfig,
-			)
->>>>>>> f091fc0b
+
 			if err != nil {
 				return fmt.Errorf("error adding route '%s': %s", routeConfig.Key, err)
 			}
