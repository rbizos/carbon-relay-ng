instance = "${HOST}"

log_level = "info"
admin_addr = "0.0.0.0:2004"
http_addr = "0.0.0.0:8081"
bad_metrics_max_age = "24h"

[[inputs]]
type = "listener"
format = "plain"
listen_addr = "127.0.0.1:4000"
read_timeout = "120s"
workers = 5

[[route]]
key = 'criteo'
type = 'bg_metadata'
    [route.bg_metadata]
    sharding_factor = 100
    filter_size = 1000000
    fault_tolerance = 0.0000001
    clear_interval = "60s"
    cache = "/tmp/carbon-relay-ng/cache"
    storage_schemas = "/tmp/storage-schemas.conf"
<<<<<<< HEAD
    storage_aggregations = "/tmp/storage-aggregation.conf"
    storage = "elasticsearch"
    [route.bg_metadata.elasticsearch]
        storage_server = "http://localhost:9200"
        bulk_size = 10000

[[route]]
key = 'carbon-default'
type = 'sendAllMatch'
prefix = ''
substr = ''
# regex = ''
destinations = [
'localhost:8080 spool=true pickle=false'
]
=======
    storage_aggregations = "/tmp/storage-aggregation.conf"
>>>>>>> f091fc0b
<|MERGE_RESOLUTION|>--- conflicted
+++ resolved
@@ -22,7 +22,6 @@
     clear_interval = "60s"
     cache = "/tmp/carbon-relay-ng/cache"
     storage_schemas = "/tmp/storage-schemas.conf"
-<<<<<<< HEAD
     storage_aggregations = "/tmp/storage-aggregation.conf"
     storage = "elasticsearch"
     [route.bg_metadata.elasticsearch]
@@ -38,6 +37,3 @@
 destinations = [
 'localhost:8080 spool=true pickle=false'
 ]
-=======
-    storage_aggregations = "/tmp/storage-aggregation.conf"
->>>>>>> f091fc0b
