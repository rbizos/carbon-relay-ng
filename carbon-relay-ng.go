// carbon-relay-ng
// route traffic to anything that speaks the Graphite Carbon protocol,
// such as Graphite's carbon-cache.py, influxdb, ...
package main

import (
	"bufio"
	"errors"
	"flag"
	"fmt"
	"github.com/BurntSushi/toml"
	"github.com/Dieterbe/statsd-go"
	"github.com/graphite-ng/carbon-relay-ng/admin"
	"github.com/graphite-ng/carbon-relay-ng/routing"
	"github.com/rcrowley/goagain"
	"io"
	"log"
	"net"
	"os"
	"runtime/pprof"
	"strings"
)

type StatsdConfig struct {
	Enabled  bool
	Instance string
	Host     string
	Port     int
}

type Blacklist struct {
	Patt    string
	Comment string
}

type Config struct {
	Listen_addr string
	Admin_addr  string
	Http_addr   string
	Spool_dir   string
	First_only  bool
	Routes      map[string]*routing.Route
	Statsd      StatsdConfig
	Blacklist   []Blacklist
}

var (
	config_file  string
	config       Config
	to_dispatch  = make(chan []byte)
	routes       *routing.Routes
	statsdClient statsd.Client
	cpuprofile   = flag.String("cpuprofile", "", "write cpu profile to file")
)

func init() {
	log.SetFlags(log.Ltime | log.Lmicroseconds | log.Lshortfile)
}

func accept(l *net.TCPListener, config Config) {
	for {
		c, err := l.AcceptTCP()
		if nil != err {
			log.Println(err)
			break
		}
		go handle(c, config)
	}
}

func handle(c *net.TCPConn, config Config) {
	defer c.Close()
	// TODO c.SetTimeout(60e9)
	r := bufio.NewReaderSize(c, 4096)
LineReader:
	for {
		buf, isPrefix, err := r.ReadLine()
		if nil != err {
			if io.EOF != err {
				log.Println(err)
			}
			break
		}
		if isPrefix { // TODO Recover from partial reads.
			log.Println("isPrefix: true")
			break
		}
		for _, blacklist := range config.Blacklist {
			if strings.Contains(string(buf), blacklist.Patt) {
				statsdClient.Increment("target_type=count.unit=Metric.direction=blacklist")
				continue LineReader
			}
		}

		buf = append(buf, '\n')
		buf_copy := make([]byte, len(buf), len(buf))
		copy(buf_copy, buf)
		statsdClient.Increment("target_type=count.unit=Metric.direction=in")
		to_dispatch <- buf_copy
	}
}

func Router() {
	for buf := range to_dispatch {
		routed := routes.Dispatch(buf, config.First_only)
		if !routed {
			log.Printf("unrouteable: %s\n", buf)
		}
	}
}

func tcpListHandler(req admin.Req) (err error) {
	if len(req.Command) != 2 {
		return errors.New("extraneous arguments")
	}
	longest_key := 9
	longest_patt := 9
	longest_addr := 9
	list := routes.List()
	for key, route := range list {
		if len(key) > longest_key {
			longest_key = len(key)
		}
		if len(route.Patt) > longest_patt {
			longest_patt = len(route.Patt)
		}
		if len(route.Addr) > longest_addr {
			longest_addr = len(route.Addr)
		}
	}
	fmt_str := fmt.Sprintf("%%%ds %%%ds %%%ds %%8v\n", longest_key+1, longest_patt+1, longest_addr+1)
	(*req.Conn).Write([]byte(fmt.Sprintf(fmt_str, "key", "pattern", "addr", "spool")))
	for key, route := range list {
		(*req.Conn).Write([]byte(fmt.Sprintf(fmt_str, key, route.Patt, route.Addr, route.Spool)))
	}
	(*req.Conn).Write([]byte("--\n"))
	return
}
func tcpAddHandler(req admin.Req) (err error) {
	key := req.Command[2]
	var patt, addr, spool_str string
	if len(req.Command) == 5 {
		patt = ""
		addr = req.Command[3]
		spool_str = req.Command[4]
	} else if len(req.Command) == 6 {
		patt = req.Command[3]
		addr = req.Command[4]
		spool_str = req.Command[5]
	} else {
		return errors.New("bad number of arguments")
	}

	spool := false
	if spool_str == "1" {
		spool = true
	}
	pickle := false

	err = routes.Add(key, patt, addr, spool, pickle, &statsdClient)
	if err != nil {
		return err
	}
	(*req.Conn).Write([]byte("added\n"))
	return
}

func tcpDelHandler(req admin.Req) (err error) {
	if len(req.Command) != 3 {
		return errors.New("bad number of arguments")
	}
	key := req.Command[2]
	err = routes.Del(key)
	if err != nil {
		return err
	}
	(*req.Conn).Write([]byte("deleted\n"))
	return
}

func tcpPattHandler(req admin.Req) (err error) {
	key := req.Command[2]
	var patt string
	if len(req.Command) == 4 {
		patt = req.Command[3]
	} else if len(req.Command) == 3 {
		patt = ""
	} else {
		return errors.New("bad number of arguments")
	}
	err = routes.Update(key, nil, &patt)
	if err != nil {
		return err
	}
	(*req.Conn).Write([]byte("updated\n"))
	return
}

func tcpHelpHandler(req admin.Req) (err error) {
	writeHelp(*req.Conn, []byte(""))
	return
}
func tcpDefaultHandler(req admin.Req) (err error) {
	writeHelp(*req.Conn, []byte("unknown command\n"))
	return
}

func writeHelp(conn net.Conn, write_first []byte) { // bytes.Buffer
	//write_first.WriteTo(conn)
	conn.Write(write_first)
	help := `
commands:
    help                                     show this menu
    route list                               list routes
    route add <key> [pattern] <addr> <spool> add the route. (empty pattern allows all). (spool has to be 1 or 0)
    route del <key>                          delete the matching route
    route patt <key> [pattern]               update pattern for given route key.  (empty pattern allows all)

`
	conn.Write([]byte(help))
}

func adminListener() {
	admin.HandleFunc("route list", tcpListHandler)
	admin.HandleFunc("route add", tcpAddHandler)
	admin.HandleFunc("route del", tcpDelHandler)
	admin.HandleFunc("route patt", tcpPattHandler)
	admin.HandleFunc("help", tcpHelpHandler)
	admin.HandleFunc("", tcpDefaultHandler)
	log.Printf("admin TCP listener starting on %v", config.Admin_addr)
	err := admin.ListenAndServe(config.Admin_addr)
	if err != nil {
		fmt.Println("Error listening:", err.Error())
		os.Exit(1)
	}
}

<<<<<<< HEAD
func homeHandler(w http.ResponseWriter, r *http.Request, title string) {
	tc := make(map[string]interface{})
	tc["Title"] = title
	tc["routes"] = routes.Map

	templates := template.Must(loadTemplates("templates/base.html", "templates/index.html"))
	if err := templates.Execute(w, tc); err != nil {
		http.Error(w, err.Error(), http.StatusInternalServerError)
	}
}

func editHandler(w http.ResponseWriter, r *http.Request, title string) {
	key := r.URL.Path[len("/edit/"):]
	route := routes.Map[key]
	fmt.Printf("Editting %s with %s - %s \n", route.Key, route.Patt, route.Addr)

	tc := make(map[string]interface{})
	tc["Title"] = title
	tc["Key"] = route.Key
	tc["Addr"] = route.Addr
	tc["Patt"] = route.Patt

	templates := template.Must(loadTemplates("templates/base.html", "templates/edit.html"))

	if err := templates.Execute(w, tc); err != nil {
		http.Error(w, err.Error(), http.StatusInternalServerError)
	}
}

func saveHandler(w http.ResponseWriter, r *http.Request, title string) {
	key := r.FormValue("key")
	patt := r.FormValue("patt")
	addr := r.FormValue("addr")

	err := routes.Add(key, patt, addr, false, false, &statsdClient)
	if err != nil {
		http.Error(w, err.Error(), http.StatusInternalServerError)
		return
	}
	http.Redirect(w, r, "/", http.StatusFound)
}

func updateHandler(w http.ResponseWriter, r *http.Request, title string) {
	key := r.FormValue("key")
	patt := r.FormValue("patt")
	addr := r.FormValue("addr")

	err := routes.Update(key, &addr, &patt)
	if err != nil {
		http.Error(w, err.Error(), http.StatusInternalServerError)
		return
	}
	http.Redirect(w, r, "/", http.StatusFound)
}

func deleteHandler(w http.ResponseWriter, r *http.Request, title string) {
	key := r.URL.Path[len("/delete/"):]
	err := routes.Del(key)
	if err != nil {
		http.Error(w, err.Error(), http.StatusInternalServerError)
		return
	}
	http.Redirect(w, r, "/", http.StatusFound)
}

func makeHandler(fn func(http.ResponseWriter, *http.Request, string)) http.HandlerFunc {
	return func(w http.ResponseWriter, r *http.Request) {
		validPath := regexp.MustCompile("^/(edit|save|delete|update)?(.*)$")
		m := validPath.FindStringSubmatch(r.URL.Path)
		if m == nil {
			http.NotFound(w, r)
			return
		}
		fn(w, r, m[2])
	}
}

func httpListener() {
	// TODO treat errors like 'not found' etc differently, don't just return http.StatusInternalServerError in all cases
	http.HandleFunc("/edit/", makeHandler(editHandler))
	http.HandleFunc("/save/", makeHandler(saveHandler))
	http.HandleFunc("/update/", makeHandler(updateHandler))
	http.HandleFunc("/delete/", makeHandler(deleteHandler))
	http.HandleFunc("/", makeHandler(homeHandler))
	log.Printf("admin HTTP listener starting on %v", config.Http_addr)
	err := http.ListenAndServe(config.Http_addr, nil)
	if err != nil {
		fmt.Println("Error listening:", err.Error())
		os.Exit(1)
	}
}

=======
>>>>>>> 07de49b6
func usage() {
	fmt.Fprintln(
		os.Stderr,
		"Usage: carbon-relay-ng <path-to-config>",
	)
	flag.PrintDefaults()
}

func main() {

	flag.Usage = usage
	flag.Parse()

	config_file = "/etc/carbon-relay-ng.ini"
	if 1 == flag.NArg() {
		config_file = flag.Arg(0)
	}

	if _, err := toml.DecodeFile(config_file, &config); err != nil {
		fmt.Printf("Cannot use config file '%s':\n", config_file)
		fmt.Println(err)
		return
	}
	if *cpuprofile != "" {
		f, err := os.Create(*cpuprofile)
		if err != nil {
			log.Fatal(err)
		}
		pprof.StartCPUProfile(f)
		defer pprof.StopCPUProfile()
	}

	log.Println("initializing routes...")
	var err error
	routes, err = routing.NewRoutes(config.Routes, config.Spool_dir, &statsdClient)
	if err != nil {
		log.Println(err)
		os.Exit(1)
	}
	err = routes.Run()
	if err != nil {
		log.Println(err)
		os.Exit(1)
	}

	statsdPrefix := fmt.Sprintf("service=carbon-relay-ng.instance=%s.", config.Statsd.Instance)
	statsdClient = *statsd.NewClient(config.Statsd.Enabled, config.Statsd.Host, config.Statsd.Port, statsdPrefix)

	// Follow the goagain protocol, <https://github.com/rcrowley/goagain>.
	l, ppid, err := goagain.GetEnvs()
	if nil != err {
		laddr, err := net.ResolveTCPAddr("tcp", config.Listen_addr)
		if nil != err {
			log.Println(err)
			os.Exit(1)
		}
		l, err = net.ListenTCP("tcp", laddr)
		if nil != err {
			log.Println(err)
			os.Exit(1)
		}
		log.Printf("listening on %v", laddr)
		go accept(l.(*net.TCPListener), config)
	} else {
		log.Printf("resuming listening on %v", l.Addr())
		go accept(l.(*net.TCPListener), config)
		if err := goagain.KillParent(ppid); nil != err {
			log.Println(err)
			os.Exit(1)
		}
	}

	if config.Admin_addr != "" {
		go adminListener()
	}

	if config.Http_addr != "" {
		go admin.HttpListener(config.Http_addr, routes, &statsdClient)
	}

	go Router()

	if err := goagain.AwaitSignals(l); nil != err {
		log.Println(err)
		os.Exit(1)
	}
}<|MERGE_RESOLUTION|>--- conflicted
+++ resolved
@@ -235,101 +235,6 @@
 	}
 }
 
-<<<<<<< HEAD
-func homeHandler(w http.ResponseWriter, r *http.Request, title string) {
-	tc := make(map[string]interface{})
-	tc["Title"] = title
-	tc["routes"] = routes.Map
-
-	templates := template.Must(loadTemplates("templates/base.html", "templates/index.html"))
-	if err := templates.Execute(w, tc); err != nil {
-		http.Error(w, err.Error(), http.StatusInternalServerError)
-	}
-}
-
-func editHandler(w http.ResponseWriter, r *http.Request, title string) {
-	key := r.URL.Path[len("/edit/"):]
-	route := routes.Map[key]
-	fmt.Printf("Editting %s with %s - %s \n", route.Key, route.Patt, route.Addr)
-
-	tc := make(map[string]interface{})
-	tc["Title"] = title
-	tc["Key"] = route.Key
-	tc["Addr"] = route.Addr
-	tc["Patt"] = route.Patt
-
-	templates := template.Must(loadTemplates("templates/base.html", "templates/edit.html"))
-
-	if err := templates.Execute(w, tc); err != nil {
-		http.Error(w, err.Error(), http.StatusInternalServerError)
-	}
-}
-
-func saveHandler(w http.ResponseWriter, r *http.Request, title string) {
-	key := r.FormValue("key")
-	patt := r.FormValue("patt")
-	addr := r.FormValue("addr")
-
-	err := routes.Add(key, patt, addr, false, false, &statsdClient)
-	if err != nil {
-		http.Error(w, err.Error(), http.StatusInternalServerError)
-		return
-	}
-	http.Redirect(w, r, "/", http.StatusFound)
-}
-
-func updateHandler(w http.ResponseWriter, r *http.Request, title string) {
-	key := r.FormValue("key")
-	patt := r.FormValue("patt")
-	addr := r.FormValue("addr")
-
-	err := routes.Update(key, &addr, &patt)
-	if err != nil {
-		http.Error(w, err.Error(), http.StatusInternalServerError)
-		return
-	}
-	http.Redirect(w, r, "/", http.StatusFound)
-}
-
-func deleteHandler(w http.ResponseWriter, r *http.Request, title string) {
-	key := r.URL.Path[len("/delete/"):]
-	err := routes.Del(key)
-	if err != nil {
-		http.Error(w, err.Error(), http.StatusInternalServerError)
-		return
-	}
-	http.Redirect(w, r, "/", http.StatusFound)
-}
-
-func makeHandler(fn func(http.ResponseWriter, *http.Request, string)) http.HandlerFunc {
-	return func(w http.ResponseWriter, r *http.Request) {
-		validPath := regexp.MustCompile("^/(edit|save|delete|update)?(.*)$")
-		m := validPath.FindStringSubmatch(r.URL.Path)
-		if m == nil {
-			http.NotFound(w, r)
-			return
-		}
-		fn(w, r, m[2])
-	}
-}
-
-func httpListener() {
-	// TODO treat errors like 'not found' etc differently, don't just return http.StatusInternalServerError in all cases
-	http.HandleFunc("/edit/", makeHandler(editHandler))
-	http.HandleFunc("/save/", makeHandler(saveHandler))
-	http.HandleFunc("/update/", makeHandler(updateHandler))
-	http.HandleFunc("/delete/", makeHandler(deleteHandler))
-	http.HandleFunc("/", makeHandler(homeHandler))
-	log.Printf("admin HTTP listener starting on %v", config.Http_addr)
-	err := http.ListenAndServe(config.Http_addr, nil)
-	if err != nil {
-		fmt.Println("Error listening:", err.Error())
-		os.Exit(1)
-	}
-}
-
-=======
->>>>>>> 07de49b6
 func usage() {
 	fmt.Fprintln(
 		os.Stderr,
